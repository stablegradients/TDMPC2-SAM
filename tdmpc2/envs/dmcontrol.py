from collections import defaultdict, deque

import gymnasium as gym
import numpy as np
import torch

from envs.tasks import cheetah, walker, hopper, reacher, ball_in_cup, pendulum, fish
from dm_control import suite
suite.ALL_TASKS = suite.ALL_TASKS + suite._get_tasks('custom')
suite.TASKS_BY_DOMAIN = suite._get_tasks_by_domain(suite.ALL_TASKS)
from dm_control.suite.wrappers import action_scale
<<<<<<< HEAD
from dm_env import StepType, specs
import gym

from envs.wrappers.episodic import EpisodicWrapper


class ExtendedTimeStep(NamedTuple):
	step_type: Any
	reward: Any
	discount: Any
	observation: Any
	action: Any

	def first(self):
		return self.step_type == StepType.FIRST

	def mid(self):
		return self.step_type == StepType.MID

	def last(self):
		return self.step_type == StepType.LAST


class ActionRepeatWrapper(dm_env.Environment):
	def __init__(self, env, num_repeats):
		self._env = env
		self._num_repeats = num_repeats

	def step(self, action):
		reward = 0.0
		discount = 1.0
		for i in range(self._num_repeats):
			time_step = self._env.step(action)
			reward += (time_step.reward or 0.0) * discount
			discount *= time_step.discount
			if time_step.last():
				break

		return time_step._replace(reward=reward, discount=discount)

	def observation_spec(self):
		return self._env.observation_spec()

	def action_spec(self):
		return self._env.action_spec()
=======
from envs.wrappers.timeout import Timeout
>>>>>>> 783ce8b7


def get_obs_shape(env):
	obs_shp = []
	for v in env.observation_spec().values():
		try:
			shp = np.prod(v.shape)
		except:
			shp = 1
		obs_shp.append(shp)
	return (int(np.sum(obs_shp)),)


class DMControlWrapper:
	def __init__(self, env, domain):
		self.env = env
		self.camera_id = 2 if domain == 'quadruped' else 0
		obs_shape = get_obs_shape(env)
		action_shape = env.action_spec().shape
		self.observation_space = gym.spaces.Box(
			low=np.full(obs_shape, -np.inf, dtype=np.float32),
			high=np.full(obs_shape, np.inf, dtype=np.float32),
			dtype=np.float32)
		self.action_space = gym.spaces.Box(
			low=np.full(action_shape, env.action_spec().minimum),
			high=np.full(action_shape, env.action_spec().maximum),
			dtype=env.action_spec().dtype)
		self.action_spec_dtype = env.action_spec().dtype

	@property
	def unwrapped(self):
		return self.env
	
	def _obs_to_array(self, obs):
		return torch.from_numpy(
			np.concatenate([v.flatten() for v in obs.values()], dtype=np.float32))
	
	def reset(self):
		return self._obs_to_array(self.env.reset().observation)

	def step(self, action):
		reward = 0
		action = action.astype(self.action_spec_dtype)
		for _ in range(2):
			step = self.env.step(action)
			reward += step.reward
		return self._obs_to_array(step.observation), reward, False, defaultdict(float)
	
	def render(self, width=384, height=384, camera_id=None):
		return self.env.physics.render(height, width, camera_id or self.camera_id)


class Pixels(gym.Wrapper):
	def __init__(self, env, cfg, num_frames=3, size=64):
		super().__init__(env)
		self.cfg = cfg
		self.env = env
		self.observation_space = gym.spaces.Box(
			low=0, high=255, shape=(num_frames*3, size, size), dtype=np.uint8)
		self._frames = deque([], maxlen=num_frames)
		self._size = size

	def _get_obs(self, is_reset=False):
		frame = self.env.render(width=self._size, height=self._size).transpose(2, 0, 1)
		num_frames = self._frames.maxlen if is_reset else 1
		for _ in range(num_frames):
			self._frames.append(frame)
		return torch.from_numpy(np.concatenate(self._frames))

	def reset(self):
		self.env.reset()
		return self._get_obs(is_reset=True)

	def step(self, action):
		_, reward, done, info = self.env.step(action)
		return self._get_obs(), reward, done, info


def make_env(cfg):
	"""
	Make DMControl environment.
	Adapted from https://github.com/facebookresearch/drqv2
	"""
	domain, task = cfg.task.replace('-', '_').split('_', 1)
	domain = dict(cup='ball_in_cup', pointmass='point_mass').get(domain, domain)
	if (domain, task) not in suite.ALL_TASKS:
		raise ValueError('Unknown task:', task)
	assert cfg.obs in {'state', 'rgb'}, 'This task only supports state and rgb observations.'
	env = suite.load(domain,
					 task,
					 task_kwargs={'random': cfg.seed},
					 visualize_reward=False)
	env = action_scale.Wrapper(env, minimum=-1., maximum=1.)
<<<<<<< HEAD
	env = ExtendedTimeStepWrapper(env)
	env = TimeStepToGymWrapper(env, domain, task)
	if cfg.episodic:
		env = EpisodicWrapper(cfg, env)
=======
	env = DMControlWrapper(env, domain)
	if cfg.obs == 'rgb':
		env = Pixels(env, cfg)
	env = Timeout(env, max_episode_steps=500)
>>>>>>> 783ce8b7
	return env<|MERGE_RESOLUTION|>--- conflicted
+++ resolved
@@ -9,55 +9,9 @@
 suite.ALL_TASKS = suite.ALL_TASKS + suite._get_tasks('custom')
 suite.TASKS_BY_DOMAIN = suite._get_tasks_by_domain(suite.ALL_TASKS)
 from dm_control.suite.wrappers import action_scale
-<<<<<<< HEAD
-from dm_env import StepType, specs
-import gym
+from envs.wrappers.timeout import Timeout
 
 from envs.wrappers.episodic import EpisodicWrapper
-
-
-class ExtendedTimeStep(NamedTuple):
-	step_type: Any
-	reward: Any
-	discount: Any
-	observation: Any
-	action: Any
-
-	def first(self):
-		return self.step_type == StepType.FIRST
-
-	def mid(self):
-		return self.step_type == StepType.MID
-
-	def last(self):
-		return self.step_type == StepType.LAST
-
-
-class ActionRepeatWrapper(dm_env.Environment):
-	def __init__(self, env, num_repeats):
-		self._env = env
-		self._num_repeats = num_repeats
-
-	def step(self, action):
-		reward = 0.0
-		discount = 1.0
-		for i in range(self._num_repeats):
-			time_step = self._env.step(action)
-			reward += (time_step.reward or 0.0) * discount
-			discount *= time_step.discount
-			if time_step.last():
-				break
-
-		return time_step._replace(reward=reward, discount=discount)
-
-	def observation_spec(self):
-		return self._env.observation_spec()
-
-	def action_spec(self):
-		return self._env.action_spec()
-=======
-from envs.wrappers.timeout import Timeout
->>>>>>> 783ce8b7
 
 
 def get_obs_shape(env):
@@ -151,15 +105,8 @@
 					 task_kwargs={'random': cfg.seed},
 					 visualize_reward=False)
 	env = action_scale.Wrapper(env, minimum=-1., maximum=1.)
-<<<<<<< HEAD
-	env = ExtendedTimeStepWrapper(env)
-	env = TimeStepToGymWrapper(env, domain, task)
-	if cfg.episodic:
-		env = EpisodicWrapper(cfg, env)
-=======
 	env = DMControlWrapper(env, domain)
 	if cfg.obs == 'rgb':
 		env = Pixels(env, cfg)
 	env = Timeout(env, max_episode_steps=500)
->>>>>>> 783ce8b7
 	return env