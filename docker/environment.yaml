--- conflicted
+++ resolved
@@ -1,57 +1,10 @@
-name: tdmpc2
+name: episodic
 channels:
   - pytorch-nightly
   - nvidia
   - conda-forge
   - defaults
 dependencies:
-<<<<<<< HEAD
-  - cudatoolkit=11.7
-  - glew=2.1.0
-  - glib=2.68.4
-  - pip=21.0
-  - python=3.9.0
-  - pytorch>=2.2.2
-  - torchvision>=0.16.2
-  - pip:
-    - absl-py==2.0.0
-    - "cython<3"
-    - dm-control==1.0.8
-    - ffmpeg==1.4
-    - glfw==2.6.4
-    - hydra-core==1.3.2
-    - hydra-submitit-launcher==1.2.0
-    - imageio==2.33.1
-    - imageio-ffmpeg==0.4.9
-    - kornia==0.7.1
-    - moviepy==1.0.3
-    - mujoco==2.3.1
-    - mujoco-py==2.1.2.14
-    - numpy==1.23.5
-    - omegaconf==2.3.0
-    - open3d==0.18.0
-    - opencv-contrib-python==4.9.0.80
-    - opencv-python==4.9.0.80
-    - pandas==2.1.4
-    - sapien==2.2.1
-    - submitit==1.5.1
-    - setuptools==65.5.0
-    - patchelf==0.17.2.1
-    - protobuf==4.25.2
-    - pillow==10.2.0
-    - pyquaternion==0.9.9
-    - tensordict-nightly==2024.3.26
-    - termcolor==2.4.0
-    - torchrl-nightly==2024.3.26
-    - transforms3d==0.4.1
-    - trimesh==4.0.9
-    - tqdm==4.66.1
-    - wandb==0.16.2
-    - wheel==0.38.0
-    ####################
-    # Gym:
-    # (unmaintained but required for maniskill2/meta-world/myosuite)
-=======
   - glew=2.2.0
   - glib=2.78.4
   - pip=24.0
@@ -89,7 +42,6 @@
     # - setuptools==65.5.0
     # - mujoco==2.3.1
     # - mujoco-py==2.1.2.14
->>>>>>> 783ce8b7
     # - gym==0.21.0
     ####################
     # ManiSkill2:
@@ -101,9 +53,5 @@
     # - git+https://github.com/Farama-Foundation/Metaworld.git@04be337a12305e393c0caf0cbf5ec7755c7c8feb
     ####################
     # MyoSuite:
-<<<<<<< HEAD
-    # (requires gym==0.13 which conflicts with meta-world / mani-skill2)
-=======
->>>>>>> 783ce8b7
     # - myosuite
     ####################